--- conflicted
+++ resolved
@@ -97,11 +97,7 @@
     parser.add_option("-s", "--services", dest="services", type=str,
                       help="pipe-delimited list of services added to each "
                            "node (default = %s)\n(Example: zebra|OSPFv2|OSPFv3|"
-<<<<<<< HEAD
-                           "vtysh|IPForward)" % parser.defaults["services"])
-=======
                            "IPForward)" % parser.defaults["services"])
->>>>>>> 55a6e2dc
 
     def usage(msg=None, err=0):
         sys.stdout.write("\n")
