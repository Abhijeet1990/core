import enum
import logging
import tkinter as tk
from tkinter import font

from PIL import ImageTk

from core.api.grpc import core_pb2
from core.api.grpc.core_pb2 import NodeType
from coretk.canvastooltip import CanvasTooltip
from coretk.dialogs.emaneconfig import EmaneConfigDialog
from coretk.dialogs.mobilityconfig import MobilityConfigDialog
from coretk.dialogs.nodeconfig import NodeConfigDialog
from coretk.dialogs.wlanconfig import WlanConfigDialog
from coretk.graph_helper import GraphHelper, WlanAntennaManager
from coretk.images import ImageEnum, Images
from coretk.linkinfo import LinkInfo, Throughput
from coretk.nodedelete import CanvasComponentManagement
from coretk.nodeutils import NodeUtils
<<<<<<< HEAD
from coretk.shape import Shape
from coretk.wirelessconnection import WirelessConnection
=======
>>>>>>> 6a8e0c83

NODE_TEXT_OFFSET = 5


class GraphMode(enum.Enum):
    SELECT = 0
    EDGE = 1
    PICKNODE = 2
    NODE = 3
    ANNOTATION = 4
    OTHER = 5


class ScaleOption(enum.Enum):
    NONE = 0
    UPPER_LEFT = 1
    CENTERED = 2
    SCALED = 3
    TILED = 4


class ShapeType(enum.Enum):
    OVAL = 0
    RECTANGLE = 1


class CanvasGraph(tk.Canvas):
    def __init__(self, master, core, width, height, cnf=None, **kwargs):
        if cnf is None:
            cnf = {}
        kwargs["highlightthickness"] = 0
        super().__init__(master, cnf, **kwargs)
        self.app = master
        self.mode = GraphMode.SELECT
        self.annotation_type = None
        self.selected = None
        self.node_draw = None
        self.context = None
        self.nodes = {}
        self.edges = {}
<<<<<<< HEAD
        self.shapes = {}
=======
        self.wireless_edges = {}
>>>>>>> 6a8e0c83
        self.drawing_edge = None
        self.grid = None
        self.canvas_management = CanvasComponentManagement(self, core)
        self.setup_bindings()
        self.draw_grid(width, height)
        self.core = core
        self.helper = GraphHelper(self, core)
        self.throughput_draw = Throughput(self, core)

        # background related
        self.wallpaper_id = None
        self.wallpaper = None
        self.wallpaper_drawn = None
        self.wallpaper_file = ""
        self.scale_option = tk.IntVar(value=1)
        self.show_grid = tk.BooleanVar(value=True)
        self.adjust_to_dim = tk.BooleanVar(value=False)

    def create_node_context(self, canvas_node):
        node = canvas_node.core_node
        context = tk.Menu(self.master)
        context.add_command(label="Configure", command=canvas_node.show_config)
        if node.type == NodeType.WIRELESS_LAN:
            context.add_command(
                label="WLAN Config", command=canvas_node.show_wlan_config
            )
            if self.master.core.is_runtime():
                if canvas_node.core_node.id in self.master.core.mobility_players:
                    context.add_command(
                        label="Mobility Player",
                        command=canvas_node.show_mobility_player,
                    )
            else:
                context.add_command(
                    label="Mobility Config", command=canvas_node.show_mobility_config
                )
        if node.type == NodeType.EMANE:
            context.add_command(
                label="EMANE Config", command=canvas_node.show_emane_config
            )
        context.add_command(label="Select adjacent", state=tk.DISABLED)
        context.add_command(label="Create link to", state=tk.DISABLED)
        context.add_command(label="Assign to", state=tk.DISABLED)
        context.add_command(label="Move to", state=tk.DISABLED)
        context.add_command(label="Cut", state=tk.DISABLED)
        context.add_command(label="Copy", state=tk.DISABLED)
        context.add_command(label="Paste", state=tk.DISABLED)
        context.add_command(label="Delete", state=tk.DISABLED)
        context.add_command(label="Hide", state=tk.DISABLED)
        context.add_command(label="Services", state=tk.DISABLED)
        return context

    def reset_and_redraw(self, session):
        """
        Reset the private variables CanvasGraph object, redraw nodes given the new grpc
        client.

        :param core.api.grpc.core_pb2.Session session: session to draw
        :return: nothing
        """
        # delete any existing drawn items
        self.helper.delete_canvas_components()

        # set the private variables to default value
        self.mode = GraphMode.SELECT
        self.node_draw = None
        self.selected = None
        self.nodes.clear()
        self.edges.clear()
        self.wireless_edges.clear()
        self.drawing_edge = None
        self.draw_session(session)

    def setup_bindings(self):
        """
        Bind any mouse events or hot keys to the matching action

        :return: nothing
        """
        self.bind("<ButtonPress-1>", self.click_press)
        self.bind("<ButtonRelease-1>", self.click_release)
        self.bind("<B1-Motion>", self.click_motion)
        self.bind("<Button-3>", self.click_context)
        self.bind("<Delete>", self.press_delete)

    def draw_grid(self, width=1000, height=800):
        """
        Create grid

        :param int width: the width
        :param int height: the height

        :return: nothing
        """
        self.grid = self.create_rectangle(
            0,
            0,
            width,
            height,
            outline="#000000",
            fill="#ffffff",
            width=1,
            tags="rectangle",
        )
        for i in range(0, width, 27):
            self.create_line(i, 0, i, height, dash=(2, 4), tags="gridline")
        for i in range(0, height, 27):
            self.create_line(0, i, width, i, dash=(2, 4), tags="gridline")
        self.tag_lower("gridline")
        self.tag_lower(self.grid)

    def add_wireless_edge(self, src, dst):
        token = tuple(sorted((src.id, dst.id)))
        x1, y1 = self.coords(src.id)
        x2, y2 = self.coords(dst.id)
        position = (x1, y1, x2, y2)
        edge = CanvasWirelessEdge(token, position, src.id, dst.id, self)
        self.wireless_edges[token] = edge
        src.wireless_edges.add(edge)
        dst.wireless_edges.add(edge)
        self.tag_raise(src.id)
        self.tag_raise(dst.id)

    def delete_wireless_edge(self, src, dst):
        token = tuple(sorted((src.id, dst.id)))
        edge = self.wireless_edges.pop(token)
        edge.delete()
        src.wireless_edges.remove(edge)
        dst.wireless_edges.remove(edge)

    def draw_session(self, session):
        """
        Draw existing session.

        :return: nothing
        """
        # draw existing nodes
        for core_node in session.nodes:
            # peer to peer node is not drawn on the GUI
            if NodeUtils.is_ignore_node(core_node.type):
                continue

            # draw nodes on the canvas
            image = NodeUtils.node_icon(core_node.type, core_node.model)
            node = CanvasNode(self.master, core_node, image)
            self.nodes[node.id] = node
            self.core.canvas_nodes[core_node.id] = node

        # draw existing links
        for link in session.links:
            canvas_node_one = self.core.canvas_nodes[link.node_one_id]
            node_one = canvas_node_one.core_node
            canvas_node_two = self.core.canvas_nodes[link.node_two_id]
            node_two = canvas_node_two.core_node
            if link.type == core_pb2.LinkType.WIRELESS:
                self.add_wireless_edge(canvas_node_one, canvas_node_two)
            else:
                is_node_one_wireless = NodeUtils.is_wireless_node(node_one.type)
                is_node_two_wireless = NodeUtils.is_wireless_node(node_two.type)
                has_no_wireless = not (is_node_one_wireless or is_node_two_wireless)
                edge = CanvasEdge(
                    node_one.position.x,
                    node_one.position.y,
                    node_two.position.x,
                    node_two.position.y,
                    canvas_node_one.id,
                    self,
                    is_wired=has_no_wireless,
                )
                edge.token = tuple(sorted((canvas_node_one.id, canvas_node_two.id)))
                edge.dst = canvas_node_two.id
                canvas_node_one.edges.add(edge)
                canvas_node_two.edges.add(edge)
                self.edges[edge.token] = edge
                self.core.links[edge.token] = link
                self.helper.redraw_antenna(canvas_node_one, canvas_node_two)
                edge.link_info = LinkInfo(self, edge, link)
                if link.HasField("interface_one"):
                    canvas_node_one.interfaces.append(link.interface_one)
                if link.HasField("interface_two"):
                    canvas_node_two.interfaces.append(link.interface_two)

        # raise the nodes so they on top of the links
        self.tag_raise("node")

    def canvas_xy(self, event):
        """
        Convert window coordinate to canvas coordinate

        :param event:
        :rtype: (int, int)
        :return: x, y canvas coordinate
        """
        x = self.canvasx(event.x)
        y = self.canvasy(event.y)
        return x, y

    def get_selected(self, event):
        """
        Retrieve the item id that is on the mouse position

        :param event: mouse event
        :rtype: int
        :return: the item that the mouse point to
        """
        overlapping = self.find_overlapping(event.x, event.y, event.x, event.y)
        selected = None
        for _id in overlapping:
            if self.drawing_edge and self.drawing_edge.id == _id:
                continue

            if _id in self.nodes:
                selected = _id
                break

        return selected

    def click_release(self, event):
        """
        Draw a node or finish drawing an edge according to the current graph mode

        :param event: mouse event
        :return: nothing
        """
        if self.context:
            self.context.unpost()
            self.context = None
        else:
            if self.mode == GraphMode.ANNOTATION:
                if self.annotation_type in [ImageEnum.OVAL, ImageEnum.RECTANGLE]:
                    x, y = self.canvas_xy(event)
                    self.shapes[self.selected].shape_complete(x, y)
            else:
                self.focus_set()
                self.selected = self.get_selected(event)
                logging.debug(
                    f"click release selected({self.selected}) mode({self.mode})"
                )
                if self.mode == GraphMode.EDGE:
                    self.handle_edge_release(event)
                elif self.mode == GraphMode.NODE:
                    x, y = self.canvas_xy(event)
                    self.add_node(x, y)
                elif self.mode == GraphMode.PICKNODE:
                    self.mode = GraphMode.NODE

    def handle_edge_release(self, event):
        edge = self.drawing_edge
        self.drawing_edge = None

        # not drawing edge return
        if edge is None:
            return

        # edge dst must be a node
        logging.debug(f"current selected: {self.selected}")
        dst_node = self.nodes.get(self.selected)
        if not dst_node:
            edge.delete()
            return

        # edge dst is same as src, delete edge
        if edge.src == self.selected:
            edge.delete()
            return

        # set dst node and snap edge to center
        x, y = self.coords(self.selected)
        edge.complete(self.selected, x, y)
        logging.debug(f"drawing edge token: {edge.token}")
        if edge.token in self.edges:
            edge.delete()
        else:
            self.edges[edge.token] = edge
            node_src = self.nodes[edge.src]
            node_src.edges.add(edge)
            node_dst = self.nodes[edge.dst]
            node_dst.edges.add(edge)
            link = self.core.create_link(edge, node_src, node_dst)
            edge.link_info = LinkInfo(self, edge, link)
        logging.debug(f"edges: {self.find_withtag('edge')}")

    def click_press(self, event):
        """
        Start drawing an edge if mouse click is on a node

        :param event: mouse event
        :return: nothing
        """
        logging.debug(f"click press: {event}")
        selected = self.get_selected(event)
        is_node = selected in self.find_withtag("node")
        if self.mode == GraphMode.EDGE and is_node:
            x, y = self.coords(selected)
            self.drawing_edge = CanvasEdge(x, y, x, y, selected, self)
        if self.mode == GraphMode.ANNOTATION:
            if self.annotation_type in [ImageEnum.OVAL, ImageEnum.RECTANGLE]:
                x, y = self.canvas_xy(event)
                shape = Shape(self.app, self, x, y)
                self.selected = shape.id
                self.shapes[shape.id] = shape

    def click_motion(self, event):
        """
        Redraw drawing edge according to the current position of the mouse

        :param event: mouse event
        :return: nothing
        """
        if self.mode == GraphMode.EDGE and self.drawing_edge is not None:
            x2, y2 = self.canvas_xy(event)
            x1, y1, _, _ = self.coords(self.drawing_edge.id)
            self.coords(self.drawing_edge.id, x1, y1, x2, y2)
        if self.mode == GraphMode.ANNOTATION:
            if self.annotation_type in [ImageEnum.OVAL, ImageEnum.RECTANGLE]:
                x, y = self.canvas_xy(event)
                self.shapes[self.selected].shape_motion(x, y)

    def click_context(self, event):
        logging.info("context event: %s", self.context)
        if not self.context:
            selected = self.get_selected(event)
            canvas_node = self.nodes.get(selected)
            if canvas_node:
                logging.debug(f"node context: {selected}")
                self.context = self.create_node_context(canvas_node)
                self.context.post(event.x_root, event.y_root)
        else:
            self.context.unpost()
            self.context = None

    # TODO rather than delete, might move the data to somewhere else in order to reuse
    # TODO when the user undo
    def press_delete(self, event):
        """
        delete selected nodes and any data that relates to it
        :param event:
        :return:
        """
        nodes = self.canvas_management.delete_selected_nodes()
        self.core.delete_graph_nodes(nodes)

    def add_node(self, x, y):
<<<<<<< HEAD
        canvas_id = self.find_all()[0]
        logging.info("add node event: %s - %s", canvas_id, self.selected)
        if self.selected == canvas_id:
=======
        if self.selected is None:
>>>>>>> 6a8e0c83
            core_node = self.core.create_node(
                int(x), int(y), self.node_draw.node_type, self.node_draw.model
            )
            node = CanvasNode(self.master, core_node, self.node_draw.image)
            self.core.canvas_nodes[core_node.id] = node
            self.nodes[node.id] = node
            return node

    def width_and_height(self):
        """
        retrieve canvas width and height in pixels

        :return: nothing
        """
        grid = self.find_withtag("rectangle")[0]
        x0, y0, x1, y1 = self.coords(grid)
        canvas_w = abs(x0 - x1)
        canvas_h = abs(y0 - y1)
        return canvas_w, canvas_h

    def wallpaper_upper_left(self):
        tk_img = ImageTk.PhotoImage(self.wallpaper)
        # crop image if it is bigger than canvas
        canvas_w, canvas_h = self.width_and_height()
        cropx = img_w = tk_img.width()
        cropy = img_h = tk_img.height()
        if img_w > canvas_w:
            cropx -= img_w - canvas_w
        if img_h > canvas_h:
            cropy -= img_h - canvas_h
        cropped = self.wallpaper.crop((0, 0, cropx, cropy))
        cropped_tk = ImageTk.PhotoImage(cropped)
        self.delete(self.wallpaper_id)
        # place left corner of image to the left corner of the canvas
        self.wallpaper_id = self.create_image(
            (cropx / 2, cropy / 2), image=cropped_tk, tags="wallpaper"
        )
        self.wallpaper_drawn = cropped_tk

    def wallpaper_center(self):
        """
        place the image at the center of canvas

        :return: nothing
        """
        tk_img = ImageTk.PhotoImage(self.wallpaper)
        canvas_w, canvas_h = self.width_and_height()
        cropx = img_w = tk_img.width()
        cropy = img_h = tk_img.height()
        # dimension of the cropped image
        if img_w > canvas_w:
            cropx -= img_w - canvas_w
        if img_h > canvas_h:
            cropy -= img_h - canvas_h
        x0 = (img_w - cropx) / 2
        y0 = (img_h - cropy) / 2
        x1 = x0 + cropx
        y1 = y0 + cropy
        cropped = self.wallpaper.crop((x0, y0, x1, y1))
        cropped_tk = ImageTk.PhotoImage(cropped)
        # place the center of the image at the center of the canvas
        self.delete(self.wallpaper_id)
        self.wallpaper_id = self.create_image(
            (canvas_w / 2, canvas_h / 2), image=cropped_tk, tags="wallpaper"
        )
        self.wallpaper_drawn = cropped_tk

    def wallpaper_scaled(self):
        """
        scale image based on canvas dimension

        :return: nothing
        """
        canvas_w, canvas_h = self.width_and_height()
        image = Images.create(self.wallpaper_file, int(canvas_w), int(canvas_h))
        self.delete(self.wallpaper_id)
        self.wallpaper_id = self.create_image(
            (canvas_w / 2, canvas_h / 2), image=image, tags="wallpaper"
        )
        self.wallpaper_drawn = image

    def resize_to_wallpaper(self):
        image_tk = ImageTk.PhotoImage(self.wallpaper)
        img_w = image_tk.width()
        img_h = image_tk.height()
        self.delete(self.wallpaper_id)
        self.delete("rectangle")
        self.delete("gridline")
        self.draw_grid(img_w, img_h)
        self.wallpaper_id = self.create_image((img_w / 2, img_h / 2), image=image_tk)
        self.wallpaper_drawn = image_tk

    def redraw_grid(self, width, height):
        """
        redraw grid with new dimension

        :return: nothing
        """
        self.config(scrollregion=(0, 0, width + 200, height + 200))

        # delete previous grid
        self.delete("rectangle")
        self.delete("gridline")

        # redraw
        self.draw_grid(width=width, height=height)

        # hide/show grid
        self.update_grid()

    def redraw(self):
        if self.adjust_to_dim.get():
            self.resize_to_wallpaper()
        else:
            option = ScaleOption(self.scale_option.get())
            if option == ScaleOption.UPPER_LEFT:
                self.wallpaper_upper_left()
            elif option == ScaleOption.CENTERED:
                self.wallpaper_center()
            elif option == ScaleOption.SCALED:
                self.wallpaper_scaled()
            elif option == ScaleOption.TILED:
                logging.warning("tiled background not implemented yet")

    def update_grid(self):
        logging.info("updating grid show: %s", self.show_grid.get())
        if self.show_grid.get():
            self.itemconfig("gridline", state=tk.NORMAL)
            self.tag_raise("gridline")
        else:
            self.itemconfig("gridline", state=tk.HIDDEN)


class CanvasWirelessEdge:
    def __init__(self, token, position, src, dst, canvas):
        self.token = token
        self.src = src
        self.dst = dst
        self.canvas = canvas
        self.id = self.canvas.create_line(
            *position, tags="wireless", width=1.5, fill="#009933"
        )

    def delete(self):
        self.canvas.delete(self.id)


class CanvasEdge:
    """
    Canvas edge class
    """

    width = 1.4

    def __init__(self, x1, y1, x2, y2, src, canvas, is_wired=None):
        """
        Create an instance of canvas edge object
        :param int x1: source x-coord
        :param int y1: source y-coord
        :param int x2: destination x-coord
        :param int y2: destination y-coord
        :param int src: source id
        :param tkinter.Canvas canvas: canvas object
        """
        self.src = src
        self.dst = None
        self.src_interface = None
        self.dst_interface = None
        self.canvas = canvas
        if is_wired is None or is_wired is True:
            self.id = self.canvas.create_line(
                x1, y1, x2, y2, tags="edge", width=self.width, fill="#ff0000"
            )
        else:
            self.id = self.canvas.create_line(
                x1,
                y1,
                x2,
                y2,
                tags="edge",
                width=self.width,
                fill="#ff0000",
                state=tk.HIDDEN,
            )
        self.token = None
        self.link_info = None
        self.throughput = None
        self.wired = is_wired

    def complete(self, dst, x, y):
        self.dst = dst
        self.token = tuple(sorted((self.src, self.dst)))
        x1, y1, _, _ = self.canvas.coords(self.id)
        self.canvas.coords(self.id, x1, y1, x, y)
        self.canvas.helper.draw_wireless_case(self.src, self.dst, self)
        self.canvas.tag_raise(self.src)
        self.canvas.tag_raise(self.dst)

    def delete(self):
        self.canvas.delete(self.id)


class CanvasNode:
    def __init__(self, app, core_node, image):
        self.app = app
        self.canvas = app.canvas
        self.image = image
        self.core_node = core_node
        x = self.core_node.position.x
        y = self.core_node.position.y
        self.id = self.canvas.create_image(
            x, y, anchor=tk.CENTER, image=self.image, tags="node"
        )
        image_box = self.canvas.bbox(self.id)
        y = image_box[3] + NODE_TEXT_OFFSET
        text_font = font.Font(family="TkIconFont", size=12)
        self.text_id = self.canvas.create_text(
            x,
            y,
            text=self.core_node.name,
            tags="nodename",
            font=text_font,
            fill="#0000CD",
        )
        self.antenna_draw = WlanAntennaManager(self.canvas, self.id)
        self.tooltip = CanvasTooltip(self.canvas)
        self.canvas.tag_bind(self.id, "<ButtonPress-1>", self.click_press)
        self.canvas.tag_bind(self.id, "<ButtonRelease-1>", self.click_release)
        self.canvas.tag_bind(self.id, "<B1-Motion>", self.motion)
        self.canvas.tag_bind(self.id, "<Double-Button-1>", self.double_click)
        self.canvas.tag_bind(self.id, "<Control-1>", self.select_multiple)
        self.canvas.tag_bind(self.id, "<Enter>", self.on_enter)
        self.canvas.tag_bind(self.id, "<Leave>", self.on_leave)
        self.edges = set()
        self.interfaces = []
        self.wireless_edges = set()
        self.moving = None

    def redraw(self):
        self.canvas.itemconfig(self.id, image=self.image)
        self.canvas.itemconfig(self.text_id, text=self.core_node.name)

    def move(self, x, y):
        old_x = self.core_node.position.x
        old_y = self.core_node.position.y
        x_offset = x - old_x
        y_offset = y - old_y
        self.core_node.position.x = int(x)
        self.core_node.position.y = int(y)
        self.canvas.move(self.id, x_offset, y_offset)
        self.canvas.move(self.text_id, x_offset, y_offset)
        self.antenna_draw.update_antennas_position(x_offset, y_offset)
        self.canvas.canvas_management.node_drag(self, x_offset, y_offset)
        for edge in self.edges:
            x1, y1, x2, y2 = self.canvas.coords(edge.id)
            if edge.src == self.id:
                self.canvas.coords(edge.id, x, y, x2, y2)
            else:
                self.canvas.coords(edge.id, x1, y1, x, y)
            edge.link_info.recalculate_info()
        for edge in self.wireless_edges:
            x1, y1, x2, y2 = self.canvas.coords(edge.id)
            if edge.src == self.id:
                self.canvas.coords(edge.id, x, y, x2, y2)
            else:
                self.canvas.coords(edge.id, x1, y1, x, y)
        if self.app.core.is_runtime():
            self.app.core.edit_node(self.core_node.id, int(x), int(y))

    def on_enter(self, event):
        if self.app.core.is_runtime() and self.app.core.observer:
            self.tooltip.text.set("waiting...")
            self.tooltip.on_enter(event)
            output = self.app.core.run(self.core_node.id)
            self.tooltip.text.set(output)

    def on_leave(self, event):
        self.tooltip.on_leave(event)

    def click(self, event):
        print("click")

    def double_click(self, event):
        if self.app.core.is_runtime():
            self.canvas.core.launch_terminal(self.core_node.id)
        else:
            self.show_config()

    def update_coords(self):
        x, y = self.canvas.coords(self.id)
        self.core_node.position.x = int(x)
        self.core_node.position.y = int(y)

    def click_press(self, event):
        logging.debug(f"node click press {self.core_node.name}: {event}")
        self.moving = self.canvas.canvas_xy(event)
        self.canvas.canvas_management.node_select(self)

    def click_release(self, event):
        logging.debug(f"node click release {self.core_node.name}: {event}")
        self.update_coords()
        self.moving = None

    def motion(self, event):
        if self.canvas.mode == GraphMode.EDGE:
            return
        x, y = self.canvas.canvas_xy(event)
        self.move(x, y)

    def select_multiple(self, event):
        self.canvas.canvas_management.node_select(self, True)

    def show_config(self):
        self.canvas.context = None
        dialog = NodeConfigDialog(self.app, self.app, self)
        dialog.show()

    def show_wlan_config(self):
        self.canvas.context = None
        dialog = WlanConfigDialog(self.app, self.app, self)
        dialog.show()

    def show_mobility_config(self):
        self.canvas.context = None
        dialog = MobilityConfigDialog(self.app, self.app, self)
        dialog.show()

    def show_mobility_player(self):
        self.canvas.context = None

    def show_emane_config(self):
        self.canvas.context = None
        dialog = EmaneConfigDialog(self.app, self.app, self)
        dialog.show()<|MERGE_RESOLUTION|>--- conflicted
+++ resolved
@@ -17,11 +17,7 @@
 from coretk.linkinfo import LinkInfo, Throughput
 from coretk.nodedelete import CanvasComponentManagement
 from coretk.nodeutils import NodeUtils
-<<<<<<< HEAD
 from coretk.shape import Shape
-from coretk.wirelessconnection import WirelessConnection
-=======
->>>>>>> 6a8e0c83
 
 NODE_TEXT_OFFSET = 5
 
@@ -62,11 +58,8 @@
         self.context = None
         self.nodes = {}
         self.edges = {}
-<<<<<<< HEAD
         self.shapes = {}
-=======
         self.wireless_edges = {}
->>>>>>> 6a8e0c83
         self.drawing_edge = None
         self.grid = None
         self.canvas_management = CanvasComponentManagement(self, core)
@@ -410,13 +403,7 @@
         self.core.delete_graph_nodes(nodes)
 
     def add_node(self, x, y):
-<<<<<<< HEAD
-        canvas_id = self.find_all()[0]
-        logging.info("add node event: %s - %s", canvas_id, self.selected)
-        if self.selected == canvas_id:
-=======
         if self.selected is None:
->>>>>>> 6a8e0c83
             core_node = self.core.create_node(
                 int(x), int(y), self.node_draw.node_type, self.node_draw.model
             )
